from datetime import datetime
from typing import List, Dict, Union
import plotly.graph_objects as go
import pandas as pd
import math
import numpy as np
<<<<<<< HEAD
from fofproject.utils import parse_month, hex_to_rgba
=======
from fofproject.utils import parse_month, list_of_dicts_to_df
>>>>>>> b8575b0a

class Fund:
    def __init__(self, name:str, monthly_returns: List[Dict], performance_fee: float, management_fee: float):
        """Initialize a Fund object.

        Args:
            name (str): Name of the fund
            monthly_returns (List[Dict]): List of monthly returns with 'date' and 'value' keys
            performance_fee (float): Performance fee as a decimal (e.g., 0.2 for 20%)
            management_fee (float): Management fee as a decimal (e.g., 0.01 for 1%)
        """
        processed_returns = []
        for entry in monthly_returns:
            raw_date = entry['date']
            # Try parsing date in 'DD/MM/YYYY' format
            dt = datetime.strptime(str(raw_date), '%d/%m/%Y')
            processed_returns.append({
                'datetime': dt, 
                'month': datetime(dt.year, dt.month, 1), 
                'value': entry['value']
            })
        self.name = name
        self.monthly_returns = processed_returns
        self.performance_fee = performance_fee
        self.management_fee = management_fee
        self.inception_date = self.compute_inception_date()
        self.latest_date = self.compute_latest_date()
        self.num_months = len(self.monthly_returns)
        self.total_cum_rtn = self.cumulative_return(self.inception_date, self.latest_date) if self.monthly_returns else None
        self.total_ann_rtn = self.annualized_return(self.inception_date, self.latest_date) if self.monthly_returns else None
        self.total_vol = self.volatility(self.inception_date, self.latest_date) if self.monthly_returns else None
        self.total_sharpe = self.sharpe_ratio(self.inception_date, self.latest_date) if self.monthly_returns else None
        self.total_sortino = self.sortino_ratio(self.inception_date, self.latest_date) if self.monthly_returns else None
        self.total_max_dd = self.max_drawdown(self.inception_date, self.latest_date) if self.monthly_returns else None
        self.total_pos_months = self.positive_months(self.inception_date, self.latest_date) if self.monthly_returns else None


    def compute_inception_date(self):
        return min(entry['month'] for entry in self.monthly_returns) if self.monthly_returns else None

    def compute_latest_date(self):
        return max(entry['month'] for entry in self.monthly_returns) if self.monthly_returns else None

    def __repr__(self):
        return (f"Fund(performance_fee={self.performance_fee}, "
                f"management_fee={self.management_fee}, "
                f"monthly_returns={len(self.monthly_returns)} entries)")

    def cumulative_return(self, start_month: Union[str, datetime], end_month: Union[str, datetime]) -> float:
        """
        Calculates cumulative value from start_month to end_month (inclusive).

        Parameters
        ----------
        start_month : str
            Month string in 'YYYY-MM' or 'YYYY-M' format (e.g. '2024-7').
        end_month : str
            Month string in 'YYYY-MM' or 'YYYY-M' format (e.g. '2024-12').

        Returns
        -------
        float
            The cumulative return from start_month (exclusive) to end_month (inclusive).
        """
        # convert str to datetime
        start_month = parse_month(start_month) if isinstance(start_month, str) else start_month
        end_month = parse_month(end_month) if isinstance(end_month, str) else end_month

        value = 1.0
        for entry in self.monthly_returns:
            if start_month <= entry["month"] <= end_month:
                value *= (1 + float(entry["value"]))
        return value - 1.0
    
    def annualized_return(self, start_month, end_month):
        """
        Calculates annualized return from start_month to end_month (inclusive).
        start_month and end_month should be in 'YYYY-MM' format.
        """
        # Step 1: Compute cumulative return over the period
        cumulative = self.cumulative_return(start_month, end_month)

        # Step 2: Parse dates
        start_date =  parse_month(start_month)
        end_date = parse_month(end_month)

        # Step 3: Calculate number of months in the period
        months = (end_date.year - start_date.year) * 12 + (end_date.month - start_date.month) +1

        # Step 4: Annualize (compound return adjusted to yearly scale)
        annualized = (1+cumulative) ** (12 / months) - 1

        return annualized

    def volatility(self, start_month=None, end_month=None, ddof=1): 
        """Calculate the volatility of returns.

        Parameters
        ----------
        start_month: str, optional
            The month from which to start calculating volatility. The
            comparison is exclusive, meaning returns with a month strictly
            greater than ``start_month`` are included. If ``None`` (default),
            the calculation uses the beginning of the series.
        end_month: str, optional
            The final month (inclusive) to consider in the calculation. If
            ``None`` (default), the calculation uses the end of the series.

        Returns
        -------
        float
            The standard deviation of the selected series of monthly returns.
            If the range is empty, ``0.0`` is returned.
        """
        start_month =  parse_month(start_month)
        start_ms = start_month.month + start_month.year * 12 if start_month else None
        end_month = parse_month(end_month)
        end_ms = end_month.month + end_month.year * 12 if end_month else None
        vals = []
        for entry in self.monthly_returns:
            m = entry["datetime"].month + entry["datetime"].year * 12
            if ((start_ms is None or start_ms <= m)
                and (end_ms is None or m <= end_ms)):
                try:
                    vals.append(float(entry["value"]))
                except (TypeError, ValueError):
                    # skip non-numeric values
                    continue

        if not vals:
            return 0.0

        s = pd.Series(vals, dtype="float64")
        if s.empty:
            return 0.0

        monthly_vol = float(s.std(ddof=ddof))
        return monthly_vol * math.sqrt(12.0)
    
    def sharpe_ratio(self, start_month=None, end_month=None, risk_free_rate=0.0):
        """Calculate the Sharpe ratio of returns.

        Parameters
        ----------
        start_month: str, optional
            The month from which to start calculating the Sharpe ratio. The
            comparison is exclusive, meaning returns with a month strictly
            greater than ``start_month`` are included. If ``None`` (default),
            the calculation uses the beginning of the series.
        end_month: str, optional
            The final month (inclusive) to consider in the calculation. If
            ``None`` (default), the calculation uses the end of the series.
        risk_free_rate: float, optional
            The annualized risk-free rate to use in the calculation. This is
            expressed as a decimal (e.g., ``0.03`` for 3%). Default is ``0.0``.

        Returns
        -------
        float
            The Sharpe ratio of the selected series of monthly returns.
            If the range is empty or volatility is zero, ``0.0`` is returned.
        """

        # Step 1: Calculate annualized return over the specified period
        ann_return = self.annualized_return(
            start_month=start_month,
            end_month=end_month,
        )

        # Step 2: Calculate volatility over the specified period
        vol = self.volatility(
            start_month=start_month,
            end_month=end_month,
        )

        # Step 3: Handle edge cases
        if vol == 0.0:
            return 0.0

        # Step 4: Compute Sharpe ratio
        sharpe = (ann_return - risk_free_rate) / vol

        return sharpe
    

    def sortino_ratio(self, start_month=None, end_month=None, risk_free_rate=0.0):
        """
        Calculate the annualized Sortino ratio from monthly returns.

        Parameters
        ----------
        start_month : str, optional
            Include months strictly greater than this (exclusive lower bound).
        end_month : str, optional
            Include months up to and including this (inclusive upper bound).
        risk_free_rate : float, default 0.0
            Annual risk-free rate (e.g., 0.02 for 2%).

        Returns
        -------
        float
            Annualized Sortino ratio. Returns 0.0 if no usable data.
        """

        start_month =  parse_month(start_month)
        end_month = parse_month(end_month)


        # collect returns
        vals = [
            float(entry["value"])
            for entry in self.monthly_returns
                if ((start_month is None or start_month <= entry["datetime"])
                    and (end_month is None or entry["datetime"] <= end_month))
        ]
        if not vals:
            return 0.0

        s = np.array(vals)


        # convert annual risk-free rate to monthly
        monthly_rf = (1 + risk_free_rate) ** (1/12) - 1

        # excess returns
        excess_returns = s - monthly_rf

        # Downside returns (where returns < target)
        downside = np.minimum(0, s - monthly_rf)
        
        # Downside deviation (like std dev but only for negative returns)
        downside_deviation = np.sqrt((np.sum(downside**2)/(len(s)+1))) * np.sqrt(12)
        
        if downside_deviation == 0:
            return np.nan  # Avoid division by zero
        ann_return = np.prod(1 + excess_returns) ** (12 / len(excess_returns)) - 1
        sortino = (ann_return - risk_free_rate) / downside_deviation
        # Annualized Sortino ratio
        return sortino

    def max_drawdown(self, start_month=None, end_month=None):
        """
        Calculate the maximum drawdown from monthly returns.

        Parameters
        ----------
        start_month : str, optional
            Include months strictly greater than this (exclusive lower bound).
        end_month : str, optional
            Include months up to and including this (inclusive upper bound).

        Returns
        -------
        float
            Maximum drawdown as a decimal (e.g., 0.2 for 20%).
            Returns 0.0 if no usable data.
        """

        start_dt = parse_month(start_month)
        end_dt = parse_month(end_month)

        values = []
        cum_value = 1.0

        for entry in self.monthly_returns:
            entry_dt = parse_month(entry["month"])
            if start_dt <= entry_dt <= end_dt:
                cum_value *= (1 + float(entry["value"]))
                values.append(cum_value - 1.0)  # cumulative return up to this month

        cumulative = np.array(values)

        # Compute running maximum of cumulative returns
        running_max = np.maximum.accumulate(cumulative)

        # Compute drawdowns
        drawdowns = (running_max - cumulative) / (1 + running_max)

        # Maximum drawdown
        max_drawdown = np.max(drawdowns)

        return max_drawdown
    
    def positive_months(self, start_month=None, end_month=None):
        """
        Count the number of months with positive returns.

        Parameters
        ----------
        start_month : str, optional
            Include months strictly greater than this (exclusive lower bound).
        end_month : str, optional
            Include months up to and including this (inclusive upper bound).

        Returns
        -------
        int
            Number of months with positive returns.
        """

        start_dt = parse_month(start_month)
        end_dt = parse_month(end_month)

        count = 0
        total = 0
        for entry in self.monthly_returns:
            entry_dt = parse_month(entry["month"])
            if start_dt <= entry_dt <= end_dt and float(entry["value"]) > 0:
                count += 1
            total += 1

        return count/total if total > 0 else 0.0
    

    def return_in_positive_months(self, start_month=None, end_month=None):
        """
        Calculate cumulative return in months with positive returns.

        Parameters
        ----------
        start_month : str, optional
            Include months strictly greater than this (exclusive lower bound).
        end_month : str, optional
            Include months up to and including this (inclusive upper bound).

        Returns
        -------
        float
            Cumulative return in months with positive returns.
        """

        start_dt = parse_month(start_month)
        end_dt = parse_month(end_month)
        total_rtn = 0
        count = 0
        for entry in self.monthly_returns:
            entry_dt = parse_month(entry["month"])
            if start_dt <= entry_dt <= end_dt and float(entry["value"]) > 0:
                total_rtn += float(entry["value"]) 
                count += 1

        return total_rtn/count if count > 0 else 0.0
    
    def return_in_negative_months(self, start_month=None, end_month=None):
        """
        Calculate cumulative return in months with negative returns.

        Parameters
        ----------
        start_month : str, optional
            Include months strictly greater than this (exclusive lower bound).
        end_month : str, optional
            Include months up to and including this (inclusive upper bound).

        Returns
        -------
        float
            Cumulative return in months with negative returns.
        """

        start_dt = parse_month(start_month)
        end_dt = parse_month(end_month)
        total_rtn = 0
        count = 0
        for entry in self.monthly_returns:
            entry_dt = parse_month(entry["month"])
            if start_dt <= entry_dt <= end_dt and float(entry["value"]) < 0:
                total_rtn += float(entry["value"]) 
                count += 1

        return total_rtn/count if count > 0 else 0.0
<<<<<<< HEAD
=======
    
    def correlation_to(self, benchmark_fund, start_month=None, end_month=None):
        """_summary_

        Args:
            benchmark_fund (Fund Class): A index that you want to compare/calculate the correlation with
            start_month (_type_): _description_
            end_month (_type_): _description_
        """
        # Example: list1 and list2 are your two lists
        df1 = list_of_dicts_to_df(self.monthly_returns, "value1")
        df2 = list_of_dicts_to_df(benchmark_fund.monthly_returns, "value2")

        # Merge on 'month' to align them
        merged = pd.merge(df1, df2, on="month", how="inner")
        merged.dropna
        if start_month == None and end_month == None:
            filtered = merged
        else: 
            filtered = merged[(merged["month"] >= parse_month(start_month)) & (df["month"] <= parse_month(end_month))]
        # Compute correlation
        corr = filtered["value1"].corr(filtered["value2"])
        return corr

    def beta_to(self, benchmark_fund, start_month=None, end_month=None):
        """
        Calculate the beta of this fund relative to a benchmark fund.

        Parameters
        ----------
        benchmark_fund : Fund
            The benchmark Fund object to compare against.
        start_month : str, optional
            Include months strictly greater than this (exclusive lower bound).
        end_month : str, optional
            Include months up to and including this (inclusive upper bound).
>>>>>>> b8575b0a

    def plot_monthly_return_distribution(
        self,
        *,
        start_month: str | None = None,   # "YYYY-MM"
        end_month: str | None = None,     # "YYYY-MM"
        bins: int = 24,
        value_key: str = "value",         # key in each monthly_returns entry
        show_stats_lines: bool = True
    ):
        """
        Plot a histogram (bar chart) of this fund's historical monthly returns.
        Style is defined directly inside the function (no external STYLE_DICT).
        Adds a smoothed KDE curve for a softer distribution edge.
        """
        import numpy as np
        import plotly.graph_objects as go
        from math import sqrt, pi, exp

        # --- small helper (in case it's not already defined) ---
        def hex_to_rgba(hx: str, alpha: float = 1.0) -> str:
            hx = hx.lstrip("#")
            r, g, b = int(hx[0:2], 16), int(hx[2:4], 16), int(hx[4:6], 16)
            return f"rgba({r},{g},{b},{alpha})"

        # ----- style + palette (inlined here) -----
        layout_config = {
            "font": dict(family="Montserrat, Roboto", size=14, color="#53565A"),
            "margin": dict(l=54, r=42, t=84, b=72),
            "grid_color": "#e9e9ea"
        }
        color = "#C1AE94"   # keep your requested color
        fund_name = self.name or "Fund"

        # ----- clamp date window to available history -----
        sm = parse_month(start_month) if start_month else self.inception_date
        em = parse_month(end_month) if end_month else self.latest_date

        if not self.monthly_returns:
            raise ValueError("No monthly_returns available on this fund.")

        months_all = [e.get("month") for e in self.monthly_returns if "month" in e]
        first_m, last_m = months_all[0], months_all[-1]
        sm = sm or first_m
        em = em or last_m
        if sm > em:
            raise ValueError("start_month must be <= end_month")

        # ----- extract values -----
        vals = []
        for e in self.monthly_returns:
            m = e.get("month")
            if m is None or not (sm <= m <= em):
                continue
            if value_key in e:
                vals.append(float(e[value_key]))
            else:
                for k_guess in ("return", "ret", "monthly_return", "value"):
                    if k_guess in e:
                        vals.append(float(e[k_guess]))
                        break

<<<<<<< HEAD
        if not vals:
            raise ValueError(f"No monthly return values found for {fund_name} in the requested window.")

        vals = np.array(vals, dtype=float)
        n = len(vals)
        mean_r = float(np.mean(vals))
        p5, p50, p95 = (float(x) for x in np.percentile(vals, [5, 50, 95]))

        # ----- histogram bin width (for KDE scaling into % per bin) -----
        vmin, vmax = float(np.min(vals)), float(np.max(vals))
        # guard against zero-width
        rng = vmax - vmin if vmax > vmin else max(abs(vmax), 1e-6)
        bin_width = rng / max(bins, 1)

        # ----- simple Gaussian KDE (no scipy) -----
        # Scott's rule-of-thumb bandwidth
        std = float(np.std(vals)) if n > 1 else 1e-6
        h = 1.06 * std * (n ** (-1/5)) if n > 1 and std > 0 else (rng / 20.0 or 1e-3)

        x_grid = np.linspace(vmin - bin_width, vmax + bin_width, 400)

        def gaussian_kernel(u):
            return (1.0 / sqrt(2 * pi)) * np.exp(-0.5 * u * u)

        if n > 0:
            # density f(x), integrates to 1
            diffs = (x_grid[:, None] - vals[None, :]) / h
            dens = np.mean(gaussian_kernel(diffs), axis=1) / h
            # Scale to approximate histogram '% of months per bin' at each x:
            kde_percent = dens * bin_width * 100.0
        else:
            kde_percent = np.zeros_like(x_grid)

        # ----- figure -----
        fig = go.Figure()

        # Histogram with softer edges: semi-transparent fill + lighter outline
        fig.add_trace(
            go.Histogram(
                x=vals,
                nbinsx=bins,
                histnorm="percent",
                marker=dict(
                    color=hex_to_rgba(color, 0.55),
                    line=dict(color=hex_to_rgba(color, 0.85), width=0.8)
                ),
                opacity=0.95,
                hovertemplate=(
                    "<b>%{x.start:.2%} – %{x.end:.2%}</b>"
                    "<br>%{y:.1f}% of months"
                    "<extra></extra>"
                ),
                name=fund_name,
                showlegend=False
            )
        )

        # Smooth KDE curve on top for a softer distribution "edge"
        fig.add_trace(
            go.Scatter(
                x=x_grid,
                y=kde_percent,
                mode="lines",
                line=dict(color=color, width=3),
                name="KDE",
                hovertemplate="<b>%{x:.2%}</b><br>%{y:.2f}% (smooth)<extra></extra>",
                showlegend=False
            )
        )

        # ----- reference lines -----
        if show_stats_lines:
            # 0% vertical line
            fig.add_shape(
                type="line", x0=0, x1=0, y0=0, y1=1,
                xref="x", yref="paper",
                line=dict(color="#2F2F2F", width=1, dash="dash")
            )
            fig.add_annotation(
                x=0, y=1.02, xref="x", yref="paper",
                text="0%", showarrow=False, font=dict(size=12, color="#666")
            )
            # mean line
            fig.add_shape(
                type="line", x0=mean_r, x1=mean_r, y0=0, y1=1,
                xref="x", yref="paper",
                line=dict(color=color, width=2)
            )
            fig.add_annotation(
                x=mean_r, y=1.02, xref="x", yref="paper",
                text=f"Mean {mean_r:.2%}", showarrow=False,
                font=dict(size=12, color=color)
            )

        # ----- layout tweaks for a cleaner, smoother feel -----
        fig.update_layout(
            title=dict(
                text=f"<b>{fund_name} — Monthly Return Distribution</b>",
                font=dict(size=26),
                x=0.5, xanchor="center", y=0.97, yanchor="middle"
            ),
            template="plotly_white",
            font=layout_config["font"],
            margin=layout_config["margin"],
            paper_bgcolor="white",
            plot_bgcolor="white",
            hovermode="x unified",
            hoverlabel=dict(
                font=dict(family=layout_config["font"]["family"], size=13, color="#333"),
                bgcolor="white",
                bordercolor=hex_to_rgba(color, 0.6)
            ),
            xaxis=dict(
                title="Monthly Return",
                tickformat="+.0%",
                showgrid=True,
                gridcolor=layout_config["grid_color"],
                zeroline=False,
                ticks="outside",
                ticklen=6,
                tickcolor="#d7d7d9"
            ),
            yaxis=dict(
                title="Months (%)",
                ticksuffix="%",
                showgrid=True,
                gridcolor=layout_config["grid_color"],
                zeroline=False,
                ticks="outside",
                ticklen=6,
                tickcolor="#d7d7d9"
            ),
            bargap=0.35
        )

        # small stats box (subtle, right-top)
        fig.add_annotation(
            xref="paper", yref="paper",
            x=0.98, y=0.98, xanchor="right", yanchor="top",
            align="right", showarrow=False,
            text=(
                f"<span style='color:{color};'><b>{fund_name}</b></span><br>"
                f"n = {n}<br>"
                f"Mean = {mean_r:.2%}<br>"
                f"Median = {p50:.2%}<br>"
                f"P5 / P95 = {p5:.2%} / {p95:.2%}"
            ),
            bgcolor="#F6F6F7",
            bordercolor=hex_to_rgba(color, 0.9),
            borderwidth=1
        )

        fig.show()
        return fig
=======
        covariance = self.total_vol * benchmark_fund.total_vol  * self.correlation_to(benchmark_fund,start_month=start_month,end_month=end_month)
        beta = covariance / (benchmark_fund.total_vol **2)
        return beta
>>>>>>> b8575b0a
<|MERGE_RESOLUTION|>--- conflicted
+++ resolved
@@ -4,11 +4,7 @@
 import pandas as pd
 import math
 import numpy as np
-<<<<<<< HEAD
-from fofproject.utils import parse_month, hex_to_rgba
-=======
-from fofproject.utils import parse_month, list_of_dicts_to_df
->>>>>>> b8575b0a
+from fofproject.utils import parse_month, list_of_dicts_to_df, hex_to_rgba
 
 class Fund:
     def __init__(self, name:str, monthly_returns: List[Dict], performance_fee: float, management_fee: float):
@@ -380,8 +376,6 @@
                 count += 1
 
         return total_rtn/count if count > 0 else 0.0
-<<<<<<< HEAD
-=======
     
     def correlation_to(self, benchmark_fund, start_month=None, end_month=None):
         """_summary_
@@ -418,7 +412,17 @@
             Include months strictly greater than this (exclusive lower bound).
         end_month : str, optional
             Include months up to and including this (inclusive upper bound).
->>>>>>> b8575b0a
+
+        Returns
+        -------
+        float
+            Beta of this fund relative to the benchmark fund.
+            Returns None if insufficient data.
+        """
+
+        covariance = self.total_vol * benchmark_fund.total_vol  * self.correlation_to(benchmark_fund,start_month=start_month,end_month=end_month)
+        beta = covariance / (benchmark_fund.total_vol **2)
+        return beta
 
     def plot_monthly_return_distribution(
         self,
@@ -481,7 +485,6 @@
                         vals.append(float(e[k_guess]))
                         break
 
-<<<<<<< HEAD
         if not vals:
             raise ValueError(f"No monthly return values found for {fund_name} in the requested window.")
 
@@ -635,9 +638,4 @@
         )
 
         fig.show()
-        return fig
-=======
-        covariance = self.total_vol * benchmark_fund.total_vol  * self.correlation_to(benchmark_fund,start_month=start_month,end_month=end_month)
-        beta = covariance / (benchmark_fund.total_vol **2)
-        return beta
->>>>>>> b8575b0a
+        return fig